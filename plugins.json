{
    "navigator": {
        "source": "containership.plugin.navigator",
        "description": "A web-ui for managing your ContainerShip cluster"
    },
    "service-discovery": {
        "source": "containership.plugin.service-discovery",
        "description": "A service discovery plugin for ContainerShip"
    },
<<<<<<< HEAD
    "tide": {
        "source": "containership.plugin.tide",
        "description": "A CLI plugin for managing tide-scheduler jobs on ContainerShip"
    },
    "tide-scheduler": {
        "source": "containership.plugin.tide-scheduler",
        "description": "A cron-like job scheduler for ContainerShip"
=======
    "cloud-hints": {
        "source": "containership.plugin.cloud-hints",
        "description": "A ContainerShip plugin used to automatically set cloud metadata in the form of host tags"
>>>>>>> 271fed00
    }
}<|MERGE_RESOLUTION|>--- conflicted
+++ resolved
@@ -7,7 +7,10 @@
         "source": "containership.plugin.service-discovery",
         "description": "A service discovery plugin for ContainerShip"
     },
-<<<<<<< HEAD
+    "cloud-hints": {
+        "source": "containership.plugin.cloud-hints",
+        "description": "A ContainerShip plugin used to automatically set cloud metadata in the form of host tags"
+    },
     "tide": {
         "source": "containership.plugin.tide",
         "description": "A CLI plugin for managing tide-scheduler jobs on ContainerShip"
@@ -15,10 +18,5 @@
     "tide-scheduler": {
         "source": "containership.plugin.tide-scheduler",
         "description": "A cron-like job scheduler for ContainerShip"
-=======
-    "cloud-hints": {
-        "source": "containership.plugin.cloud-hints",
-        "description": "A ContainerShip plugin used to automatically set cloud metadata in the form of host tags"
->>>>>>> 271fed00
     }
 }